load("@bazel_skylib//rules:common_settings.bzl", "string_flag")
load(
    "//tensorflow:extra_rules.bzl",
    "tflm_kernel_friends",
    "xtensa_fusion_f1_config",
    "xtensa_hifi_3_config",
    "xtensa_hifi_3z_config",
    "xtensa_hifi_5_config",
    "xtensa_vision_p6_config",
)
load(
    "//tensorflow/lite/micro:build_def.bzl",
    "tflm_cc_library",
    "tflm_cc_test",
    "tflm_copts",
    "tflm_kernel_cc_library",
)

package(
    features = [
        "-layering_check",  # buildozer: disable=no-layering-check, TODO(b/177257333): consider enabling layering check
        "-parse_headers",  # buildozer: disable=no-parse-headers, paser_headers is unavailable with bazel (http://b/175817117#comment4)
    ],
    licenses = ["notice"],
)

package_group(
    name = "tflite_micro",
    packages = ["//..."],
)

package_group(
    name = "micro_top_level",
    packages = ["//tensorflow/lite/micro"],
)

package_group(
    name = "kernel_friends",
    packages = tflm_kernel_friends(),
)

####################################
# C++ libraries
####################################

tflm_cc_library(
    name = "activation_utils",
    hdrs = ["activation_utils.h"],
    deps = [
        "//tensorflow/lite/c:common",
        "//tensorflow/lite/kernels/internal:cppmath",
    ],
)

tflm_cc_library(
    name = "circular_buffer_flexbuffers_generated_data",
    srcs = [
        "circular_buffer_flexbuffers_generated_data.cc",
    ],
    hdrs = [
        "circular_buffer_flexbuffers_generated_data.h",
    ],
)

tflm_cc_library(
    name = "conv_test_common",
    srcs = [
        "conv_test_common.cc",
    ],
    hdrs = [
        "conv_test.h",
    ],
    deps = [
        ":kernel_runner",
        ":micro_ops",
        "//tensorflow/lite/c:common",
        "//tensorflow/lite/micro:test_helpers",
        "//tensorflow/lite/micro/testing:micro_test",
    ],
)

tflm_cc_library(
    name = "decode_test_helpers",
    hdrs = [
        "decode_test_helpers.h",
    ],
    deps = [
        ":kernel_runner",
        ":micro_ops",
        "//tensorflow/lite/c:common",
        "//tensorflow/lite/micro:test_helpers",
        "//tensorflow/lite/micro/testing:micro_test",
    ],
)

tflm_cc_library(
    name = "decompress",
    srcs = [
        "decompress.cc",
        "decompress_common.cc",
    ],
    hdrs = [
        "decompress.h",
    ],
    visibility = [
        ":kernel_friends",
        ":tflite_micro",
    ],
    deps = [
        "//tensorflow/lite:type_to_tflitetype",
        "//tensorflow/lite/kernels/internal:compatibility",
        "//tensorflow/lite/micro:compression",
        "//tensorflow/lite/micro:micro_common",
        "//tensorflow/lite/micro:micro_log",
        "//tensorflow/lite/micro:micro_profiler",
    ],
)

tflm_cc_library(
    name = "detection_postprocess_flexbuffers_generated_data",
    srcs = [
        "detection_postprocess_flexbuffers_generated_data.cc",
    ],
    hdrs = [
        "detection_postprocess_flexbuffers_generated_data.h",
    ],
)

tflm_cc_library(
    name = "kernel_runner",
    srcs = [
        "kernel_runner.cc",
    ],
    hdrs = ["kernel_runner.h"],
    visibility = [
        "//visibility:public",
    ],
    deps = [
        "//tensorflow/lite/c:common",
        "//tensorflow/lite/kernels/internal:compatibility",
        "//tensorflow/lite/micro:fake_micro_context",
        "//tensorflow/lite/micro:micro_allocator",
        "//tensorflow/lite/micro:micro_arena_constants",
        "//tensorflow/lite/micro:mock_micro_graph",
        "//tensorflow/lite/micro:test_helpers",
    ],
)

tflm_cc_library(
    name = "kernel_util",
    srcs = [
        "kernel_util.cc",
    ],
    hdrs = ["kernel_util.h"],
    visibility = [
        ":kernel_friends",
        ":tflite_micro",
    ],
    deps = [
        "//tensorflow/lite/c:common",
        "//tensorflow/lite/kernels/internal:compatibility",
        "//tensorflow/lite/kernels/internal:tensor_utils_no_eigen",
        "//tensorflow/lite/kernels/internal:types",
        "//tensorflow/lite/micro:debug_log",
        "//tensorflow/lite/micro:micro_context",
    ],
)

tflm_cc_library(
    name = "lstm_shared",
    hdrs = [
        "lstm_shared.h",
    ],
    visibility = ["//tensorflow/lite/micro/kernels/testdata:__pkg__"],
)

tflm_cc_library(
    name = "lstm_eval_test_lib",
    hdrs = [
        "lstm_eval_test.h",
    ],
    deps = [
        ":kernel_util",
        ":micro_ops",
        "//tensorflow/lite/c:common",
        "//tensorflow/lite/micro:test_helpers",
        "//tensorflow/lite/micro/kernels/testdata:lstm_test_data",
    ],
)

tflm_cc_library(
    name = "micro_tensor_utils",
    srcs = [
        "micro_tensor_utils.cc",
    ],
    hdrs = ["micro_tensor_utils.h"],
    deps = [
        "//tensorflow/lite/c:common",
        "//tensorflow/lite/core:macros",
        "//tensorflow/lite/kernels:op_macros",
        "//tensorflow/lite/kernels/internal:common",
        "//tensorflow/lite/kernels/internal:compatibility",
        "//tensorflow/lite/kernels/internal:cppmath",
        "//tensorflow/lite/kernels/internal:tensor_utils_no_eigen",
    ],
)

HIFI3_COPTS = [
    "-DXTENSA=1",
    "-DHIFI3=1",
]

HIFI4_COPTS = [
    "-DXTENSA=1",
    "-DHIFI4=1",
]

HIFI5_COPTS = [
    "-DXTENSA=1",
    "-DHIFI5=1",
]

VP6_COPTS = [
    "-DXTENSA=1",
    "-DVISION_P6=1",
]

tflm_kernel_cc_library(
    name = "micro_ops",
    srcs = [
        "activations.cc",
        "activations_common.cc",
        "add.cc",
        "add_common.cc",
        "add_n.cc",
        "arg_min_max.cc",
        "assign_variable.cc",
        "batch_matmul.cc",
        "batch_matmul_common.cc",
        "batch_to_space_nd.cc",
        "broadcast_args.cc",
        "broadcast_to.cc",
        "call_once.cc",
        "cast.cc",
        "ceil.cc",
        "circular_buffer.cc",
        "circular_buffer_common.cc",
        "comparisons.cc",
        "concatenation.cc",
        "conv.cc",
        "conv_common.cc",
        "cumsum.cc",
        "decode.cc",
        "decode_state.cc",
        "decode_state_huffman.cc",
        "decode_state_lut.cc",
        "decode_state_prune.cc",
        "depth_to_space.cc",
        "depthwise_conv.cc",
        "depthwise_conv_common.cc",
        "dequantize.cc",
        "dequantize_common.cc",
        "detection_postprocess.cc",
        "div.cc",
        "elementwise.cc",
        "elu.cc",
        "embedding_lookup.cc",
        "ethosu.cc",
        "exp.cc",
        "expand_dims.cc",
        "fill.cc",
        "floor.cc",
        "floor_div.cc",
        "floor_mod.cc",
        "fully_connected.cc",
        "fully_connected_common.cc",
        "gather.cc",
        "gather_nd.cc",
        "hard_swish.cc",
        "hard_swish_common.cc",
        "if.cc",
        "l2_pool_2d.cc",
        "l2norm.cc",
        "leaky_relu.cc",
        "leaky_relu_common.cc",
        "log_softmax.cc",
        "logical.cc",
        "logical_common.cc",
        "logistic.cc",
        "logistic_common.cc",
        "lstm_eval.cc",
        "lstm_eval_common.cc",
        "maximum_minimum.cc",
        "mirror_pad.cc",
        "mul.cc",
        "mul_common.cc",
        "neg.cc",
        "pack.cc",
        "pad.cc",
        "pad_common.cc",
        "pooling.cc",
        "pooling_common.cc",
        "prelu.cc",
        "prelu_common.cc",
        "quantize.cc",
        "quantize_common.cc",
        "read_variable.cc",
        "reduce.cc",
        "reduce_common.cc",
        "reshape.cc",
        "reshape_common.cc",
        "resize_bilinear.cc",
        "resize_nearest_neighbor.cc",
        "reverse.cc",
        "round.cc",
        "select.cc",
        "shape.cc",
        "slice.cc",
        "softmax.cc",
        "softmax_common.cc",
        "space_to_batch_nd.cc",
        "space_to_depth.cc",
        "split.cc",
        "split_v.cc",
        "squared_difference.cc",
        "squeeze.cc",
        "strided_slice.cc",
        "strided_slice_common.cc",
        "sub.cc",
        "sub_common.cc",
        "svdf.cc",
        "svdf_common.cc",
        "tanh.cc",
        "transpose.cc",
        "transpose_common.cc",
        "transpose_conv.cc",
        "unidirectional_sequence_lstm.cc",
        "unpack.cc",
        "var_handle.cc",
        "while.cc",
        "zeros_like.cc",
    ],
    hdrs = [
        "activations.h",
        "add.h",
        "batch_matmul.h",
        "circular_buffer.h",
        "conv.h",
        "decode_state.h",
        "decode_state_huffman.h",
        "decode_state_lut.h",
        "decode_state_prune.h",
        "depthwise_conv.h",
        "dequantize.h",
        "ethosu.h",
        "fully_connected.h",
        "hard_swish.h",
        "leaky_relu.h",
        "logical.h",
        "logistic.h",
        "lstm_eval.h",
        "lstm_shared.h",
        "maximum_minimum.h",
        "micro_ops.h",
        "mul.h",
        "pad.h",
        "pooling.h",
        "prelu.h",
        "quantize.h",
        "reduce.h",
        "reshape.h",
        "softmax.h",
        "strided_slice.h",
        "sub.h",
        "svdf.h",
        "transpose.h",
        "transpose_conv.h",
        "unidirectional_sequence_lstm.h",
    ] + select({
        xtensa_fusion_f1_config(): glob(["xtensa/**/*.h"]),
        xtensa_hifi_3_config(): glob(["xtensa/**/*.h"]),
        xtensa_hifi_3z_config(): glob(["xtensa/**/*.h"]),
        xtensa_hifi_5_config(): glob(["xtensa/**/*.h"]),
        xtensa_vision_p6_config(): glob(["xtensa/**/*.h"]),
        "//conditions:default": [],
    }),
    accelerated_srcs = {
        xtensa_fusion_f1_config(): glob(["xtensa/**/*.cc"]),
        xtensa_hifi_3_config(): glob(["xtensa/**/*.cc"]),
        xtensa_hifi_3z_config(): glob(["xtensa/**/*.cc"]),
        xtensa_hifi_5_config(): glob(["xtensa/**/*.cc"]),
        xtensa_vision_p6_config(): glob(["xtensa/**/*.cc"]),
    },
    copts = tflm_copts() + select({
        xtensa_fusion_f1_config(): HIFI4_COPTS,
        xtensa_hifi_3_config(): HIFI3_COPTS,
        xtensa_hifi_3z_config(): HIFI4_COPTS,
        xtensa_hifi_5_config(): HIFI5_COPTS,
        xtensa_vision_p6_config(): VP6_COPTS,
        "//conditions:default": [],
    }),
    visibility = [
        # Public visibility to allow application code to select kernel variants.
        "//visibility:public",
    ],
    deps = [
        ":activation_utils",
        ":kernel_util",
        ":micro_tensor_utils",
        "//signal/micro/kernels:register_signal_ops",
        "//tensorflow/lite/c:common",
        "//tensorflow/lite/kernels:kernel_util",
        "//tensorflow/lite/kernels:op_macros",
        "//tensorflow/lite/kernels:padding",
        "//tensorflow/lite/kernels/internal:common",
        "//tensorflow/lite/kernels/internal:compatibility",
        "//tensorflow/lite/kernels/internal:cppmath",
        "//tensorflow/lite/kernels/internal:quantization_util",
        "//tensorflow/lite/kernels/internal:reference_base",
        "//tensorflow/lite/kernels/internal:tensor",
        "//tensorflow/lite/kernels/internal:tensor_utils_no_eigen",
        "//tensorflow/lite/kernels/internal:types",
        "//tensorflow/lite/micro:flatbuffer_utils",
        "//tensorflow/lite/micro:memory_helpers",
        "//tensorflow/lite/micro:micro_graph",
        "//tensorflow/lite/micro:micro_log",
        "//tensorflow/lite/micro:micro_utils",
        "//tensorflow/lite/schema:schema_fbs",
        "@flatbuffers//:runtime_cc",
    ] + select({
        xtensa_fusion_f1_config(): ["//third_party/xtensa/nnlib_hifi4:nnlib_hifi4_lib"],
        xtensa_hifi_3_config(): ["//third_party/xtensa/nnlib_hifi4:nnlib_hifi4_lib"],
        xtensa_hifi_3z_config(): ["//third_party/xtensa/nnlib_hifi4:nnlib_hifi4_lib"],
        xtensa_hifi_5_config(): ["//third_party/xtensa/nnlib_hifi5:nnlib_hifi5_lib"],
        xtensa_vision_p6_config(): ["//third_party/xtensa/xi_tflmlib_vision_p6:xi_tflmlib_vision_p6_lib"],
        "//conditions:default": [],
    }),
)

####################################
# C++ tests
####################################

tflm_cc_test(
    name = "activations_test",
    srcs = [
        "activations_test.cc",
    ],
    deps = [
        ":kernel_runner",
        "//tensorflow/lite/c:common",
        "//tensorflow/lite/micro:op_resolvers",
        "//tensorflow/lite/micro:test_helpers",
        "//tensorflow/lite/micro/testing:micro_test",
    ],
)

tflm_cc_test(
    name = "add_n_test",
    srcs = [
        "add_n_test.cc",
    ],
    deps = [
        ":kernel_runner",
        "//tensorflow/lite/c:common",
        "//tensorflow/lite/micro:debug_log",
        "//tensorflow/lite/micro:op_resolvers",
        "//tensorflow/lite/micro:test_helpers",
        "//tensorflow/lite/micro/testing:micro_test",
    ],
)

tflm_cc_test(
    name = "add_test",
    srcs = [
        "add_test.cc",
    ],
    deps = [
        ":kernel_runner",
        "//tensorflow/lite/c:common",
        "//tensorflow/lite/micro:op_resolvers",
        "//tensorflow/lite/micro:test_helpers",
        "//tensorflow/lite/micro/testing:micro_test",
    ],
)

tflm_cc_test(
    name = "arg_min_max_test",
    srcs = [
        "arg_min_max_test.cc",
    ],
    deps = [
        ":kernel_runner",
        "//tensorflow/lite/c:common",
        "//tensorflow/lite/micro:op_resolvers",
        "//tensorflow/lite/micro:test_helpers",
        "//tensorflow/lite/micro/testing:micro_test",
    ],
)

tflm_cc_test(
    name = "batch_matmul_test",
    srcs = [
        "batch_matmul_test.cc",
    ],
    deps = [
        ":kernel_runner",
        "//tensorflow/lite/c:common",
        "//tensorflow/lite/micro:op_resolvers",
        "//tensorflow/lite/micro:test_helpers",
        "//tensorflow/lite/micro/testing:micro_test",
    ],
)

tflm_cc_test(
    name = "batch_to_space_nd_test",
    srcs = [
        "batch_to_space_nd_test.cc",
    ],
    deps = [
        ":kernel_runner",
        "//tensorflow/lite/c:common",
        "//tensorflow/lite/micro:op_resolvers",
        "//tensorflow/lite/micro:test_helpers",
        "//tensorflow/lite/micro/testing:micro_test",
    ],
)

tflm_cc_test(
    name = "broadcast_args_test",
    srcs = [
        "broadcast_args_test.cc",
    ],
    deps = [
        ":kernel_runner",
        "//tensorflow/lite/c:common",
        "//tensorflow/lite/micro:op_resolvers",
        "//tensorflow/lite/micro:test_helpers",
        "//tensorflow/lite/micro/testing:micro_test",
    ],
)

tflm_cc_test(
    name = "broadcast_to_test",
    srcs = [
        "broadcast_to_test.cc",
    ],
    deps = [
        ":kernel_runner",
        "//tensorflow/lite/c:common",
        "//tensorflow/lite/micro:op_resolvers",
        "//tensorflow/lite/micro:test_helpers",
        "//tensorflow/lite/micro/testing:micro_test",
    ],
)

tflm_cc_test(
    name = "call_once_test",
    srcs = ["call_once_test.cc"],
    deps = [
        ":kernel_runner",
        "//tensorflow/lite/c:common",
        "//tensorflow/lite/micro:op_resolvers",
        "//tensorflow/lite/micro:test_helpers",
        "//tensorflow/lite/micro/testing:micro_test",
    ],
)

tflm_cc_test(
    name = "cast_test",
    srcs = ["cast_test.cc"],
    deps = [
        ":kernel_runner",
        "//tensorflow/lite/c:common",
        "//tensorflow/lite/micro:debug_log",
        "//tensorflow/lite/micro:op_resolvers",
        "//tensorflow/lite/micro:test_helpers",
        "//tensorflow/lite/micro/testing:micro_test",
    ],
)

tflm_cc_test(
    name = "ceil_test",
    srcs = [
        "ceil_test.cc",
    ],
    deps = [
        ":kernel_runner",
        "//tensorflow/lite/c:common",
        "//tensorflow/lite/micro:op_resolvers",
        "//tensorflow/lite/micro:test_helpers",
        "//tensorflow/lite/micro/testing:micro_test",
    ],
)

tflm_cc_test(
    name = "circular_buffer_test",
    srcs = [
        "circular_buffer_test.cc",
    ],
    deps = [
        "circular_buffer_flexbuffers_generated_data",
        ":kernel_runner",
        ":micro_ops",
        "//tensorflow/lite/c:common",
        "//tensorflow/lite/micro:op_resolvers",
        "//tensorflow/lite/micro:test_helpers",
        "//tensorflow/lite/micro/testing:micro_test",
    ],
)

tflm_cc_test(
    name = "comparisons_test",
    srcs = [
        "comparisons_test.cc",
    ],
    deps = [
        ":kernel_runner",
        "//tensorflow/lite/c:common",
        "//tensorflow/lite/micro:test_helpers",
        "//tensorflow/lite/micro/testing:micro_test",
    ],
)

tflm_cc_test(
    name = "concatenation_test",
    srcs = [
        "concatenation_test.cc",
    ],
    deps = [
        ":kernel_runner",
        "//tensorflow/lite/c:common",
        "//tensorflow/lite/micro:test_helpers",
        "//tensorflow/lite/micro/testing:micro_test",
    ],
)

tflm_cc_test(
    name = "conv_test",
    srcs = [
        "conv_test.cc",
    ],
    deps = [
        ":conv_test_common",
        ":kernel_runner",
        "//tensorflow/lite/c:common",
        "//tensorflow/lite/micro:micro_utils",
        "//tensorflow/lite/micro:test_helpers",
        "//tensorflow/lite/micro/kernels/testdata:conv_test_data",
        "//tensorflow/lite/micro/testing:micro_test",
    ],
)

tflm_cc_test(
    name = "cumsum_test",
    srcs = [
        "cumsum_test.cc",
    ],
    deps = [
        ":kernel_runner",
        "//tensorflow/lite/c:common",
        "//tensorflow/lite/micro:debug_log",
        "//tensorflow/lite/micro:op_resolvers",
        "//tensorflow/lite/micro:test_helpers",
        "//tensorflow/lite/micro/testing:micro_test",
    ],
)

tflm_cc_test(
<<<<<<< HEAD
=======
    name = "decode_state_huffman_test",
    srcs = [
        "decode_state_huffman_test.cc",
    ],
    deps = [
        ":decode_test_helpers",
        ":kernel_runner",
        "//tensorflow/lite/c:common",
        "//tensorflow/lite/micro:debug_log",
        "//tensorflow/lite/micro:op_resolvers",
        "//tensorflow/lite/micro:test_helpers",
        "//tensorflow/lite/micro/testing:micro_test",
    ],
)

tflm_cc_test(
    name = "decode_state_lut_test",
    srcs = [
        "decode_state_lut_test.cc",
    ],
    deps = [
        ":decode_test_helpers",
        ":kernel_runner",
        "//tensorflow/lite/c:common",
        "//tensorflow/lite/micro:debug_log",
        "//tensorflow/lite/micro:op_resolvers",
        "//tensorflow/lite/micro:test_helpers",
        "//tensorflow/lite/micro/testing:micro_test",
    ],
)

tflm_cc_test(
    name = "decode_state_prune_test",
    srcs = [
        "decode_state_prune_test.cc",
    ],
    deps = [
        ":decode_test_helpers",
        ":kernel_runner",
        "//tensorflow/lite/c:common",
        "//tensorflow/lite/micro:debug_log",
        "//tensorflow/lite/micro:op_resolvers",
        "//tensorflow/lite/micro:test_helpers",
        "//tensorflow/lite/micro/testing:micro_test",
    ],
)

tflm_cc_test(
>>>>>>> 9ac09a02
    name = "decode_test",
    srcs = [
        "decode_test.cc",
    ],
    deps = [
<<<<<<< HEAD
=======
        ":decode_test_helpers",
>>>>>>> 9ac09a02
        ":kernel_runner",
        "//tensorflow/lite/c:common",
        "//tensorflow/lite/micro:debug_log",
        "//tensorflow/lite/micro:op_resolvers",
        "//tensorflow/lite/micro:test_helpers",
        "//tensorflow/lite/micro/testing:micro_test",
    ],
)

tflm_cc_test(
    name = "decompress_test",
    srcs = [
        "decompress_test.cc",
    ],
    tags = [
        "nobuilder",
        "notap",
    ],
    target_compatible_with = select({
        "//conditions:default": ["@platforms//:incompatible"],
        "//:with_compression_enabled": [],
    }),
    deps = [
        ":decompress",
        "//tensorflow/lite/c:common",
        "//tensorflow/lite/micro:micro_arena_constants",
        "//tensorflow/lite/micro:micro_log",
        "//tensorflow/lite/micro:test_helpers",
        "//tensorflow/lite/micro/testing:micro_test",
    ],
)

tflm_cc_test(
    name = "depth_to_space_test",
    srcs = [
        "depth_to_space_test.cc",
    ],
    deps = [
        ":kernel_runner",
        "//tensorflow/lite/c:common",
        "//tensorflow/lite/micro:debug_log",
        "//tensorflow/lite/micro:op_resolvers",
        "//tensorflow/lite/micro:test_helpers",
        "//tensorflow/lite/micro/testing:micro_test",
    ],
)

tflm_cc_test(
    name = "depthwise_conv_test",
    srcs = [
        "depthwise_conv_test.cc",
    ],
    deps = [
        ":kernel_runner",
        "//tensorflow/lite/c:common",
        "//tensorflow/lite/kernels/internal:tensor",
        "//tensorflow/lite/micro:test_helpers",
        "//tensorflow/lite/micro/testing:micro_test",
    ],
)

tflm_cc_test(
    name = "dequantize_test",
    srcs = [
        "dequantize_test.cc",
    ],
    deps = [
        ":kernel_runner",
        "//tensorflow/lite/c:common",
        "//tensorflow/lite/micro:test_helpers",
        "//tensorflow/lite/micro/testing:micro_test",
    ],
)

tflm_cc_test(
    name = "detection_postprocess_test",
    srcs = [
        "detection_postprocess_test.cc",
    ],
    deps = [
        ":detection_postprocess_flexbuffers_generated_data",
        ":kernel_runner",
        "//tensorflow/lite/c:common",
        "//tensorflow/lite/kernels/internal:tensor",
        "//tensorflow/lite/micro:test_helpers",
        "//tensorflow/lite/micro/testing:micro_test",
        "@flatbuffers//:runtime_cc",
    ],
)

tflm_cc_test(
    name = "div_test",
    srcs = [
        "div_test.cc",
    ],
    deps = [
        ":kernel_runner",
        "//tensorflow/lite/c:common",
        "//tensorflow/lite/micro:test_helpers",
        "//tensorflow/lite/micro/testing:micro_test",
    ],
)

tflm_cc_test(
    name = "elementwise_test",
    srcs = ["elementwise_test.cc"],
    deps = [
        ":kernel_runner",
        "//tensorflow/lite/c:common",
        "//tensorflow/lite/micro:debug_log",
        "//tensorflow/lite/micro:op_resolvers",
        "//tensorflow/lite/micro:test_helpers",
        "//tensorflow/lite/micro/testing:micro_test",
    ],
)

tflm_cc_test(
    name = "elu_test",
    srcs = [
        "elu_test.cc",
    ],
    deps = [
        ":kernel_runner",
        "//tensorflow/lite/c:common",
        "//tensorflow/lite/micro:debug_log",
        "//tensorflow/lite/micro:op_resolvers",
        "//tensorflow/lite/micro:test_helpers",
        "//tensorflow/lite/micro/testing:micro_test",
    ],
)

tflm_cc_test(
    name = "embedding_lookup_test",
    srcs = [
        "embedding_lookup_test.cc",
    ],
    deps = [
        ":kernel_runner",
        "//tensorflow/lite/c:common",
        "//tensorflow/lite/micro:debug_log",
        "//tensorflow/lite/micro:op_resolvers",
        "//tensorflow/lite/micro:test_helpers",
        "//tensorflow/lite/micro/testing:micro_test",
    ],
)

tflm_cc_test(
    name = "exp_test",
    srcs = ["exp_test.cc"],
    deps = [
        ":kernel_runner",
        "//tensorflow/lite/c:common",
        "//tensorflow/lite/micro:debug_log",
        "//tensorflow/lite/micro:op_resolvers",
        "//tensorflow/lite/micro:test_helpers",
        "//tensorflow/lite/micro/testing:micro_test",
    ],
)

tflm_cc_test(
    name = "expand_dims_test",
    srcs = ["expand_dims_test.cc"],
    deps = [
        ":kernel_runner",
        "//tensorflow/lite/c:common",
        "//tensorflow/lite/micro:debug_log",
        "//tensorflow/lite/micro:op_resolvers",
        "//tensorflow/lite/micro:test_helpers",
        "//tensorflow/lite/micro/testing:micro_test",
    ],
)

tflm_cc_test(
    name = "fill_test",
    srcs = [
        "fill_test.cc",
    ],
    deps = [
        ":kernel_runner",
        "//tensorflow/lite/c:common",
        "//tensorflow/lite/micro:op_resolvers",
        "//tensorflow/lite/micro:test_helpers",
        "//tensorflow/lite/micro/testing:micro_test",
    ],
)

tflm_cc_test(
    name = "floor_div_test",
    srcs = ["floor_div_test.cc"],
    deps = [
        ":kernel_runner",
        "//tensorflow/lite/c:common",
        "//tensorflow/lite/micro:debug_log",
        "//tensorflow/lite/micro:op_resolvers",
        "//tensorflow/lite/micro:test_helpers",
        "//tensorflow/lite/micro/testing:micro_test",
    ],
)

tflm_cc_test(
    name = "floor_mod_test",
    srcs = ["floor_mod_test.cc"],
    deps = [
        ":kernel_runner",
        "//tensorflow/lite/c:common",
        "//tensorflow/lite/micro:debug_log",
        "//tensorflow/lite/micro:op_resolvers",
        "//tensorflow/lite/micro:test_helpers",
        "//tensorflow/lite/micro/testing:micro_test",
    ],
)

tflm_cc_test(
    name = "floor_test",
    srcs = [
        "floor_test.cc",
    ],
    deps = [
        ":kernel_runner",
        "//tensorflow/lite/c:common",
        "//tensorflow/lite/micro:op_resolvers",
        "//tensorflow/lite/micro:test_helpers",
        "//tensorflow/lite/micro/testing:micro_test",
    ],
)

tflm_cc_test(
    name = "fully_connected_test",
    srcs = [
        "fully_connected_test.cc",
    ],
    deps = [
        ":kernel_runner",
        "//tensorflow/lite/c:common",
        "//tensorflow/lite/micro:micro_utils",
        "//tensorflow/lite/micro:op_resolvers",
        "//tensorflow/lite/micro:test_helpers",
        "//tensorflow/lite/micro/testing:micro_test",
    ],
)

tflm_cc_test(
    name = "gather_test",
    srcs = [
        "gather_test.cc",
    ],
    deps = [
        ":kernel_runner",
        "//tensorflow/lite/c:common",
        "//tensorflow/lite/micro:micro_utils",
        "//tensorflow/lite/micro:op_resolvers",
        "//tensorflow/lite/micro:test_helpers",
        "//tensorflow/lite/micro/testing:micro_test",
    ],
)

tflm_cc_test(
    name = "gather_nd_test",
    srcs = [
        "gather_nd_test.cc",
    ],
    deps = [
        ":kernel_runner",
        "//tensorflow/lite/c:common",
        "//tensorflow/lite/micro:micro_utils",
        "//tensorflow/lite/micro:op_resolvers",
        "//tensorflow/lite/micro:test_helpers",
        "//tensorflow/lite/micro/testing:micro_test",
    ],
)

tflm_cc_test(
    name = "hard_swish_test",
    srcs = ["hard_swish_test.cc"],
    deps = [
        ":kernel_runner",
        "//tensorflow/lite/c:common",
        "//tensorflow/lite/micro:op_resolvers",
        "//tensorflow/lite/micro:test_helpers",
        "//tensorflow/lite/micro/testing:micro_test",
    ],
)

tflm_cc_test(
    name = "if_test",
    srcs = ["if_test.cc"],
    deps = [
        ":kernel_runner",
        "//tensorflow/lite/c:common",
        "//tensorflow/lite/micro:micro_framework",
        "//tensorflow/lite/micro:mock_micro_graph",
        "//tensorflow/lite/micro:op_resolvers",
        "//tensorflow/lite/micro:test_helpers",
        "//tensorflow/lite/micro/testing:micro_test",
    ],
)

tflm_cc_test(
    name = "l2norm_test",
    srcs = [
        "l2norm_test.cc",
    ],
    deps = [
        ":kernel_runner",
        "//tensorflow/lite/c:common",
        "//tensorflow/lite/micro:op_resolvers",
        "//tensorflow/lite/micro:test_helpers",
        "//tensorflow/lite/micro/testing:micro_test",
    ],
)

tflm_cc_test(
    name = "l2_pool_2d_test",
    srcs = [
        "l2_pool_2d_test.cc",
    ],
    deps = [
        ":kernel_runner",
        "//tensorflow/lite/c:common",
        "//tensorflow/lite/micro:debug_log",
        "//tensorflow/lite/micro:op_resolvers",
        "//tensorflow/lite/micro:test_helpers",
        "//tensorflow/lite/micro/testing:micro_test",
    ],
)

tflm_cc_test(
    name = "leaky_relu_test",
    srcs = [
        "leaky_relu_test.cc",
    ],
    deps = [
        ":kernel_runner",
        "//tensorflow/lite/c:common",
        "//tensorflow/lite/micro:debug_log",
        "//tensorflow/lite/micro:op_resolvers",
        "//tensorflow/lite/micro:test_helpers",
        "//tensorflow/lite/micro/testing:micro_test",
    ],
)

tflm_cc_test(
    name = "logical_test",
    srcs = [
        "logical_test.cc",
    ],
    deps = [
        ":kernel_runner",
        "//tensorflow/lite/c:common",
        "//tensorflow/lite/micro:op_resolvers",
        "//tensorflow/lite/micro:test_helpers",
        "//tensorflow/lite/micro/testing:micro_test",
    ],
)

tflm_cc_test(
    name = "logistic_test",
    srcs = [
        "logistic_test.cc",
    ],
    deps = [
        ":kernel_runner",
        "//tensorflow/lite/c:common",
        "//tensorflow/lite/micro:op_resolvers",
        "//tensorflow/lite/micro:test_helpers",
        "//tensorflow/lite/micro/testing:micro_test",
    ],
)

tflm_cc_test(
    name = "log_softmax_test",
    srcs = [
        "log_softmax_test.cc",
    ],
    deps = [
        ":kernel_runner",
        "//tensorflow/lite/c:common",
        "//tensorflow/lite/micro:debug_log",
        "//tensorflow/lite/micro:op_resolvers",
        "//tensorflow/lite/micro:test_helpers",
        "//tensorflow/lite/micro/testing:micro_test",
    ],
)

tflm_cc_test(
    name = "lstm_eval_test",
    srcs = [
        "lstm_eval_test.cc",
    ],
    deps = [
        ":lstm_eval_test_lib",
        "//tensorflow/lite/micro:debug_log",
        "//tensorflow/lite/micro/testing:micro_test",
    ],
)

tflm_cc_test(
    name = "maximum_minimum_test",
    srcs = [
        "maximum_minimum_test.cc",
    ],
    deps = [
        ":kernel_runner",
        "//tensorflow/lite/c:common",
        "//tensorflow/lite/micro:op_resolvers",
        "//tensorflow/lite/micro:test_helpers",
        "//tensorflow/lite/micro/testing:micro_test",
    ],
)

tflm_cc_test(
    name = "mirror_pad_test",
    srcs = [
        "mirror_pad_test.cc",
    ],
    deps = [
        ":kernel_runner",
        "//tensorflow/lite/c:common",
        "//tensorflow/lite/micro:op_resolvers",
        "//tensorflow/lite/micro:test_helpers",
        "//tensorflow/lite/micro/testing:micro_test",
    ],
)

tflm_cc_test(
    name = "mul_test",
    srcs = [
        "mul_test.cc",
    ],
    deps = [
        ":kernel_runner",
        "//tensorflow/lite/c:common",
        "//tensorflow/lite/micro:test_helpers",
        "//tensorflow/lite/micro/testing:micro_test",
    ],
)

tflm_cc_test(
    name = "neg_test",
    srcs = [
        "neg_test.cc",
    ],
    deps = [
        ":kernel_runner",
        "//tensorflow/lite/c:common",
        "//tensorflow/lite/micro:op_resolvers",
        "//tensorflow/lite/micro:test_helpers",
        "//tensorflow/lite/micro/testing:micro_test",
    ],
)

tflm_cc_test(
    name = "pack_test",
    srcs = [
        "pack_test.cc",
    ],
    deps = [
        ":kernel_runner",
        "//tensorflow/lite/c:common",
        "//tensorflow/lite/micro:debug_log",
        "//tensorflow/lite/micro:test_helpers",
        "//tensorflow/lite/micro/testing:micro_test",
    ],
)

tflm_cc_test(
    name = "pad_test",
    srcs = [
        "pad_test.cc",
    ],
    tags = [
        "noasan",
        "nomsan",  # TODO(b/175133159): currently failing with asan and msan
    ],
    deps = [
        ":kernel_runner",
        "//tensorflow/lite/c:common",
        "//tensorflow/lite/micro:op_resolvers",
        "//tensorflow/lite/micro:test_helpers",
        "//tensorflow/lite/micro/testing:micro_test",
    ],
)

tflm_cc_test(
    name = "pooling_test",
    srcs = [
        "pooling_test.cc",
    ],
    deps = [
        ":kernel_runner",
        "//tensorflow/lite/c:common",
        "//tensorflow/lite/micro:test_helpers",
        "//tensorflow/lite/micro/testing:micro_test",
    ],
)

tflm_cc_test(
    name = "prelu_test",
    srcs = [
        "prelu_test.cc",
    ],
    deps = [
        ":kernel_runner",
        "//tensorflow/lite/c:common",
        "//tensorflow/lite/micro:test_helpers",
        "//tensorflow/lite/micro/testing:micro_test",
    ],
)

tflm_cc_test(
    name = "quantization_util_test",
    srcs = [
        "quantization_util_test.cc",
    ],
    deps = [
        "//tensorflow/lite/c:common",
        "//tensorflow/lite/kernels/internal:quantization_util",
        "//tensorflow/lite/micro/testing:micro_test",
    ],
)

tflm_cc_test(
    name = "quantize_test",
    srcs = [
        "quantize_test.cc",
    ],
    deps = [
        ":kernel_runner",
        "//tensorflow/lite/c:common",
        "//tensorflow/lite/micro:test_helpers",
        "//tensorflow/lite/micro/testing:micro_test",
    ],
)

tflm_cc_test(
    name = "reduce_test",
    srcs = [
        "reduce_test.cc",
    ],
    deps = [
        ":kernel_runner",
        "//tensorflow/lite/c:common",
        "//tensorflow/lite/micro:op_resolvers",
        "//tensorflow/lite/micro:test_helpers",
        "//tensorflow/lite/micro/testing:micro_test",
    ],
)

tflm_cc_test(
    name = "reshape_test",
    srcs = [
        "reshape_test.cc",
    ],
    deps = [
        ":kernel_runner",
        "//tensorflow/lite/c:common",
        "//tensorflow/lite/kernels/internal:tensor",
        "//tensorflow/lite/micro:micro_utils",
        "//tensorflow/lite/micro:test_helpers",
        "//tensorflow/lite/micro/testing:micro_test",
    ],
)

tflm_cc_test(
    name = "resize_bilinear_test",
    srcs = [
        "resize_bilinear_test.cc",
    ],
    deps = [
        ":kernel_runner",
        "//tensorflow/lite/c:common",
        "//tensorflow/lite/micro:op_resolvers",
        "//tensorflow/lite/micro:test_helpers",
        "//tensorflow/lite/micro/testing:micro_test",
    ],
)

tflm_cc_test(
    name = "resize_nearest_neighbor_test",
    srcs = [
        "resize_nearest_neighbor_test.cc",
    ],
    deps = [
        ":kernel_runner",
        "//tensorflow/lite/c:common",
        "//tensorflow/lite/micro:op_resolvers",
        "//tensorflow/lite/micro:test_helpers",
        "//tensorflow/lite/micro/testing:micro_test",
    ],
)

tflm_cc_test(
    name = "reverse_test",
    srcs = [
        "reverse_test.cc",
    ],
    deps = [
        ":kernel_runner",
        "//tensorflow/lite/c:common",
        "//tensorflow/lite/micro:op_resolvers",
        "//tensorflow/lite/micro:test_helpers",
        "//tensorflow/lite/micro/testing:micro_test",
    ],
)

tflm_cc_test(
    name = "round_test",
    srcs = [
        "round_test.cc",
    ],
    deps = [
        ":kernel_runner",
        "//tensorflow/lite/c:common",
        "//tensorflow/lite/micro:op_resolvers",
        "//tensorflow/lite/micro:test_helpers",
        "//tensorflow/lite/micro/testing:micro_test",
    ],
)

tflm_cc_test(
    name = "select_test",
    srcs = [
        "select_test.cc",
    ],
    deps = [
        ":kernel_runner",
        "//tensorflow/lite/c:common",
        "//tensorflow/lite/micro:op_resolvers",
        "//tensorflow/lite/micro:test_helpers",
        "//tensorflow/lite/micro/testing:micro_test",
    ],
)

tflm_cc_test(
    name = "shape_test",
    srcs = ["shape_test.cc"],
    deps = [
        ":kernel_runner",
        "//tensorflow/lite/c:common",
        "//tensorflow/lite/micro:op_resolvers",
        "//tensorflow/lite/micro:test_helpers",
        "//tensorflow/lite/micro/testing:micro_test",
    ],
)

tflm_cc_test(
    name = "slice_test",
    srcs = ["slice_test.cc"],
    deps = [
        ":kernel_runner",
        "//tensorflow/lite/c:common",
        "//tensorflow/lite/micro:op_resolvers",
        "//tensorflow/lite/micro:test_helpers",
        "//tensorflow/lite/micro/testing:micro_test",
    ],
)

tflm_cc_test(
    name = "softmax_test",
    srcs = [
        "softmax_test.cc",
    ],
    deps = [
        ":kernel_runner",
        "//tensorflow/lite/c:common",
        "//tensorflow/lite/micro:op_resolvers",
        "//tensorflow/lite/micro:test_helpers",
        "//tensorflow/lite/micro/testing:micro_test",
    ],
)

tflm_cc_test(
    name = "space_to_batch_nd_test",
    srcs = [
        "space_to_batch_nd_test.cc",
    ],
    deps = [
        ":kernel_runner",
        "//tensorflow/lite/c:common",
        "//tensorflow/lite/micro:micro_utils",
        "//tensorflow/lite/micro:test_helpers",
        "//tensorflow/lite/micro/testing:micro_test",
    ],
)

tflm_cc_test(
    name = "space_to_depth_test",
    srcs = [
        "space_to_depth_test.cc",
    ],
    deps = [
        ":kernel_runner",
        "//tensorflow/lite/c:common",
        "//tensorflow/lite/micro:debug_log",
        "//tensorflow/lite/micro:op_resolvers",
        "//tensorflow/lite/micro:test_helpers",
        "//tensorflow/lite/micro/testing:micro_test",
    ],
)

tflm_cc_test(
    name = "split_test",
    srcs = [
        "split_test.cc",
    ],
    deps = [
        ":kernel_runner",
        "//tensorflow/lite/c:common",
        "//tensorflow/lite/micro:debug_log",
        "//tensorflow/lite/micro:op_resolvers",
        "//tensorflow/lite/micro:test_helpers",
        "//tensorflow/lite/micro/testing:micro_test",
    ],
)

tflm_cc_test(
    name = "split_v_test",
    srcs = [
        "split_v_test.cc",
    ],
    deps = [
        ":kernel_runner",
        "//tensorflow/lite/c:common",
        "//tensorflow/lite/micro:debug_log",
        "//tensorflow/lite/micro:op_resolvers",
        "//tensorflow/lite/micro:test_helpers",
        "//tensorflow/lite/micro/testing:micro_test",
    ],
)

tflm_cc_test(
    name = "squared_difference_test",
    srcs = [
        "squared_difference_test.cc",
    ],
    deps = [
        ":kernel_runner",
        "//tensorflow/lite/c:common",
        "//tensorflow/lite/micro:test_helpers",
        "//tensorflow/lite/micro/testing:micro_test",
    ],
)

tflm_cc_test(
    name = "squeeze_test",
    srcs = ["squeeze_test.cc"],
    deps = [
        ":kernel_runner",
        "//tensorflow/lite/c:common",
        "//tensorflow/lite/micro:op_resolvers",
        "//tensorflow/lite/micro:test_helpers",
        "//tensorflow/lite/micro/testing:micro_test",
    ],
)

tflm_cc_test(
    name = "strided_slice_test",
    srcs = [
        "strided_slice_test.cc",
    ],
    deps = [
        ":kernel_runner",
        "//tensorflow/lite/c:common",
        "//tensorflow/lite/micro:op_resolvers",
        "//tensorflow/lite/micro:test_helpers",
        "//tensorflow/lite/micro/testing:micro_test",
    ],
)

tflm_cc_test(
    name = "sub_test",
    srcs = [
        "sub_test.cc",
    ],
    deps = [
        ":kernel_runner",
        "//tensorflow/lite/c:common",
        "//tensorflow/lite/micro:test_helpers",
        "//tensorflow/lite/micro/testing:micro_test",
    ],
)

tflm_cc_test(
    name = "svdf_test",
    srcs = [
        "svdf_test.cc",
    ],
    deps = [
        ":kernel_runner",
        "//tensorflow/lite/c:common",
        "//tensorflow/lite/micro:test_helpers",
        "//tensorflow/lite/micro/testing:micro_test",
    ],
)

tflm_cc_test(
    name = "tanh_test",
    srcs = ["tanh_test.cc"],
    deps = [
        ":kernel_runner",
        "//tensorflow/lite/c:common",
        "//tensorflow/lite/micro:test_helpers",
        "//tensorflow/lite/micro/testing:micro_test",
    ],
)

tflm_cc_test(
    name = "transpose_test",
    srcs = ["transpose_test.cc"],
    deps = [
        ":kernel_runner",
        "//tensorflow/lite/c:common",
        "//tensorflow/lite/micro:test_helpers",
        "//tensorflow/lite/micro/testing:micro_test",
    ],
)

tflm_cc_test(
    name = "transpose_conv_test",
    srcs = [
        "transpose_conv_test.cc",
    ],
    deps = [
        ":conv_test_common",
        ":kernel_runner",
        "//tensorflow/lite/c:common",
        "//tensorflow/lite/micro:micro_utils",
        "//tensorflow/lite/micro:op_resolvers",
        "//tensorflow/lite/micro:test_helpers",
        "//tensorflow/lite/micro/testing:micro_test",
    ],
)

tflm_cc_test(
    name = "unidirectional_sequence_lstm_test",
    srcs = [
        "unidirectional_sequence_lstm_test.cc",
    ],
    deps = [
        ":kernel_runner",
        ":lstm_eval_test_lib",
        "//tensorflow/lite/c:common",
        "//tensorflow/lite/micro:debug_log",
        "//tensorflow/lite/micro:micro_utils",
        "//tensorflow/lite/micro:op_resolvers",
        "//tensorflow/lite/micro:test_helpers",
        "//tensorflow/lite/micro/testing:micro_test",
    ],
)

tflm_cc_test(
    name = "unpack_test",
    srcs = [
        "unpack_test.cc",
    ],
    deps = [
        ":kernel_runner",
        "//tensorflow/lite/c:common",
        "//tensorflow/lite/micro:debug_log",
        "//tensorflow/lite/micro:test_helpers",
        "//tensorflow/lite/micro/testing:micro_test",
    ],
)

tflm_cc_test(
    name = "while_test",
    srcs = [
        "while_test.cc",
    ],
    deps = [
        ":kernel_runner",
        "//tensorflow/lite/c:common",
        "//tensorflow/lite/micro:debug_log",
        "//tensorflow/lite/micro:test_helpers",
        "//tensorflow/lite/micro/testing:micro_test",
    ],
)

tflm_cc_test(
    name = "zeros_like_test",
    srcs = ["zeros_like_test.cc"],
    deps = [
        ":kernel_runner",
        "//tensorflow/lite/c:common",
        "//tensorflow/lite/micro:debug_log",
        "//tensorflow/lite/micro:op_resolvers",
        "//tensorflow/lite/micro:test_helpers",
        "//tensorflow/lite/micro/testing:micro_test",
    ],
)

####################################
# Bazel config settings.
####################################

# Command line flag to select which set of optimized kernels to use.
# Each value should have a `config_setting` which is selected on in the
# `micro_ops` target to pickup optimized kernel sources. An empty value
# indicates only reference kernels should be used.
string_flag(
    name = "optimized_kernels",
    build_setting_default = "",
    values = [
        "",
        "xtensa_fusion_f1",
        "xtensa_hifi_3",
        "xtensa_hifi_3z",
        "xtensa_hifi_5",
        "xtensa_vision_p6",
    ],
)

config_setting(
    name = "xtensa_fusion_f1_default",
    flag_values = {
        ":optimized_kernels": "xtensa_fusion_f1",
    },
)

config_setting(
    name = "xtensa_hifi_3_default",
    flag_values = {
        ":optimized_kernels": "xtensa_hifi_3",
    },
)

config_setting(
    name = "xtensa_hifi_3z_default",
    flag_values = {
        ":optimized_kernels": "xtensa_hifi_3z",
    },
)

config_setting(
    name = "xtensa_hifi_5_default",
    flag_values = {
        ":optimized_kernels": "xtensa_hifi_5",
    },
)

config_setting(
    name = "xtensa_vision_p6_default",
    flag_values = {
        ":optimized_kernels": "xtensa_vision_p6",
    },
)<|MERGE_RESOLUTION|>--- conflicted
+++ resolved
@@ -667,8 +667,6 @@
 )
 
 tflm_cc_test(
-<<<<<<< HEAD
-=======
     name = "decode_state_huffman_test",
     srcs = [
         "decode_state_huffman_test.cc",
@@ -717,16 +715,12 @@
 )
 
 tflm_cc_test(
->>>>>>> 9ac09a02
     name = "decode_test",
     srcs = [
         "decode_test.cc",
     ],
     deps = [
-<<<<<<< HEAD
-=======
         ":decode_test_helpers",
->>>>>>> 9ac09a02
         ":kernel_runner",
         "//tensorflow/lite/c:common",
         "//tensorflow/lite/micro:debug_log",
